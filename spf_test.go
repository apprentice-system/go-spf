--- conflicted
+++ resolved
@@ -101,8 +101,8 @@
 		})
 	}
 
-<<<<<<< HEAD
 }
+
 
 func TestChecker_CheckHost(t *testing.T) {
 	ip := net.ParseIP("127.0.0.1")
@@ -184,6 +184,4 @@
 			}
 		})
 	}
-=======
->>>>>>> 86223a67
-}+}
